--- conflicted
+++ resolved
@@ -250,7 +250,6 @@
 Default CounterfactualRL data.
 """
 
-<<<<<<< HEAD
 # Similarity methods
 DEFAULT_META_SIM = {"name": None,
                     "type": ["whitebox"],
@@ -267,7 +266,7 @@
                     "least_similar": None}  # type: dict
 """
 Default SimilarityExplainer data.
-=======
+"""
 
 DEFAULT_META_PROTOSELECT = {"name": None,
                             "type": ["data"],
@@ -283,5 +282,4 @@
                             "prototypes_labels": None}  # type: dict
 """
 Default ProtoSelect data.
->>>>>>> ce05a9ba
 """